--- conflicted
+++ resolved
@@ -418,18 +418,11 @@
      * is set to false, then upon timeout, this function will return a (possibly length 0)
      * array of the bytes already read.
      * 
-<<<<<<< HEAD
-     * @return Method returns the array of read bytes
-     * @throws InterruptedException if the java thread is interrupted while blocking 
-     */
-    public native byte[] readBytes(long handle, int byteCount) throws InterruptedException;
-=======
      * @return array of read bytes
      * @throws InterruptedException if the java thread is interrupted while blocking 
      * @throws SerialPortTimeoutException if the timeout was reached and exceptionOnTimeout is true
      */
     public native byte[] readBytes(long handle, int byteCount, long timeoutMilliseconds, long pollPeriodMillis, boolean exceptionOnTimeout) throws InterruptedException, SerialPortTimeoutException;
->>>>>>> df821628
 
     /**
      * Write data to port
