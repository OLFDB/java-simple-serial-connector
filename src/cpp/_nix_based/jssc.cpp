--- conflicted
+++ resolved
@@ -559,33 +559,6 @@
     int byteRemains = byteCount;
     struct timeval timeout;
     int selectRetVal;
-<<<<<<< HEAD
-
-    jclass threadClass = env->FindClass("java/lang/Thread");
-    jmethodID areWeInterruptedMethod = env->GetStaticMethodID(threadClass, "interrupted", "()Z");
-
-    while(byteRemains > 0) {
-        FD_ZERO(&read_fd_set);
-        FD_SET(portHandle, &read_fd_set);
-        timeout.tv_sec = 0;         // the timeout must be reset after every call to select()
-        timeout.tv_usec = 100000;   // timeout is 100ms
-
-        selectRetVal = select(portHandle + 1, &read_fd_set, NULL, NULL, &timeout);
-
-        // Check if the java thread has been interrupted, and if so, throw the exception
-        if (env->CallStaticBooleanMethod(threadClass, areWeInterruptedMethod)) {
-            jclass excClass = env->FindClass("java/lang/InterruptedException");
-            env->ThrowNew(excClass, "Interrupted while waiting for serial data");
-            jbyteArray fakeRet = env->NewByteArray(0);
-            return fakeRet; // It shouldn't matter what we return, the exception will be thrown right away
-        }
-
-        if (selectRetVal > 0) {
-            int result = read(portHandle, lpBuffer + (byteCount - byteRemains), byteRemains);
-            if(result > 0){
-                byteRemains -= result;
-            }
-=======
     long timeoutDeadline = 0;
     jclass threadClass = env->FindClass("java/lang/Thread");
     jmethodID areWeInterruptedMethod = env->GetStaticMethodID(threadClass, "interrupted", "()Z");
@@ -624,7 +597,6 @@
             selectRetVal = select(portHandle + 1, &read_fd_set, NULL, NULL, NULL);
         } else {
             selectRetVal = select(portHandle + 1, &read_fd_set, NULL, NULL, &timeout);
->>>>>>> df821628
         }
 
         // Check if the java thread has been interrupted, and if so, throw the exception
